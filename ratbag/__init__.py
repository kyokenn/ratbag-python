--- conflicted
+++ resolved
@@ -681,48 +681,6 @@
         The profile is persistent and cannot be deleted.
         """
 
-<<<<<<< HEAD
-    def __init__(
-        self,
-        device,
-        index,
-        name=None,
-        capabilities=(),
-        report_rate=None,
-        report_rates=(),
-        active=False,
-        response=0,
-        responses=tuple(),
-        snapping=False,
-        distance=0,
-        sleep_timeout=0,
-        sleep_timeouts=tuple(),
-        battery_alert=0,
-    ):
-        super().__init__(device, index)
-        self.name = f"Unnamed {index}" if name is None else name
-        self._buttons = ()
-        self._resolutions = ()
-        self._leds = ()
-        self._default = False
-        self._active = active
-        self._enabled = True
-        self._report_rate = report_rate
-        self._report_rates = tuple(sorted(set(report_rates)))
-        self._capabilities = tuple(sorted(set(capabilities)))
-        self._response = response
-        self._responses = responses
-        self._snapping = snapping
-        self._distance = distance
-        self._sleep_timeout = sleep_timeout
-        self._sleep_timeouts = sleep_timeouts
-        self._battery_alert = battery_alert
-        self.device._add_profile(self)
-
-    @GObject.Signal()
-    def on_activated(self, *args):
-        pass
-=======
     name: str = attr.ib()
     _report_rate: int = attr.ib(default=None)
     _active: bool = attr.ib(default=False)
@@ -733,6 +691,14 @@
     _resolutions: Tuple = attr.ib(default=attr.Factory(tuple))
     _leds: Tuple = attr.ib(default=attr.Factory(tuple))
     _report_rates: Tuple = attr.ib(default=attr.Factory(tuple))
+    _response: int = attr.ib(default=None)
+    _responses: Tuple = attr.ib(default=attr.Factory(tuple))
+    _snapping: bool = attr.ib(default=False)
+    _distance: int = attr.ib(default=None)
+    _sleep_timeout: int = attr.ib(default=None)
+    _sleep_timeouts: Tuple = attr.ib(default=attr.Factory(tuple))
+    _battery_alert: int = attr.ib(default=None)
+
 
     @name.default
     def _name_default(self):
@@ -744,7 +710,6 @@
     @classmethod
     def create(cls, device: ratbag.Device, index: int, **kwargs):
         return cls(device=device, index=index, **kwargs)
->>>>>>> 728d04d1
 
     @property
     def buttons(self) -> Tuple["ratbag.Button", ...]:
@@ -1280,7 +1245,7 @@
         return type(self) == type(other) and self.button == other.button
 
 
-<<<<<<< HEAD
+@attr.s
 class ActionKey(Action):
     def __init__(self, parent, key):
         super().__init__(parent)
@@ -1313,9 +1278,7 @@
         return type(self) == type(other) and self.key == other.key
 
 
-=======
-@attr.s
->>>>>>> 728d04d1
+@attr.s
 class ActionSpecial(Action):
     """
     A special action triggered by a button. These actions are fixed
